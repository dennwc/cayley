--- conflicted
+++ resolved
@@ -202,13 +202,6 @@
 	return fmt.Sprintf("%s %s %s %s .", q.Subject, q.Predicate, q.Object, q.Label)
 }
 
-<<<<<<< HEAD
-=======
-type Unmarshaler interface {
-	Unmarshal() (Quad, error)
-}
-
->>>>>>> 329909e8
 type ByQuadString []Quad
 
 func (o ByQuadString) Len() int { return len(o) }
@@ -234,4 +227,31 @@
 		return false
 	}
 }
+func (o ByQuadString) Swap(i, j int) { o[i], o[j] = o[j], o[i] }
+
+type ByQuadString []Quad
+
+func (o ByQuadString) Len() int { return len(o) }
+func (o ByQuadString) Less(i, j int) bool {
+	switch { // TODO: optimize
+	case StringOf(o[i].Subject) < StringOf(o[j].Subject),
+
+		StringOf(o[i].Subject) == StringOf(o[j].Subject) &&
+			StringOf(o[i].Predicate) < StringOf(o[j].Predicate),
+
+		StringOf(o[i].Subject) == StringOf(o[j].Subject) &&
+			StringOf(o[i].Predicate) == StringOf(o[j].Predicate) &&
+			StringOf(o[i].Object) < StringOf(o[j].Object),
+
+		StringOf(o[i].Subject) == StringOf(o[j].Subject) &&
+			StringOf(o[i].Predicate) == StringOf(o[j].Predicate) &&
+			StringOf(o[i].Object) == StringOf(o[j].Object) &&
+			StringOf(o[i].Label) < StringOf(o[j].Label):
+
+		return true
+
+	default:
+		return false
+	}
+}
 func (o ByQuadString) Swap(i, j int) { o[i], o[j] = o[j], o[i] }