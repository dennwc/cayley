// Copyright 2014 The Cayley Authors. All rights reserved.
//
// Licensed under the Apache License, Version 2.0 (the "License");
// you may not use this file except in compliance with the License.
// You may obtain a copy of the License at
//
//     http://www.apache.org/licenses/LICENSE-2.0
//
// Unless required by applicable law or agreed to in writing, software
// distributed under the License is distributed on an "AS IS" BASIS,
// WITHOUT WARRANTIES OR CONDITIONS OF ANY KIND, either express or implied.
// See the License for the specific language governing permissions and
// limitations under the License.

// Package quad defines quad and triple handling.
package quad

// Defines the struct which makes the QuadStore possible -- the quad.
//
// At its heart, it consists of three fields -- Subject, Predicate, and Object.
// Three IDs that relate to each other. That's all there is to it. The quads
// are the links in the graph, and the existence of node IDs is defined by the
// fact that some quad in the graph mentions them.
//
// This means that a complete representation of the graph is equivalent to a
// list of quads. The rest is just indexing for speed.
//
// Adding fields to the quad is not to be taken lightly. You'll see I mention
// label, but don't as yet use it in any backing store. In general, there
// can be features that can be turned on or off for any store, but I haven't
// decided how to allow/disallow them yet. Another such example would be to add
// a forward and reverse index field -- forward being "order the list of
// objects pointed at by this subject with this predicate" such as first and
// second children, top billing, what have you.
//
// There will never be that much in this file except for the definition, but
// the consequences are not to be taken lightly. But do suggest cool features!

import (
	"encoding/json"
	"errors"
	"fmt"
)

var (
	ErrInvalid    = errors.New("invalid N-Quad")
	ErrIncomplete = errors.New("incomplete N-Quad")
)

// Make creates a quad with provided raw values.
func Make(subject, predicate, object, label string) (q Quad) {
	if subject != "" {
		q.Subject = Raw(subject)
	}
	if predicate != "" {
		q.Predicate = Raw(predicate)
	}
	if object != "" {
		q.Object = Raw(object)
	}
	if label != "" {
		q.Label = Raw(label)
	}
	return
}

var (
	_ json.Marshaler   = Quad{}
	_ json.Unmarshaler = (*Quad)(nil)
)

// Our quad struct, used throughout.
type Quad struct {
	Subject   Value `json:"subject"`
	Predicate Value `json:"predicate"`
	Object    Value `json:"object"`
	Label     Value `json:"label,omitempty"`
}

type rawQuad struct {
	Subject   string `json:"subject"`
	Predicate string `json:"predicate"`
	Object    string `json:"object"`
	Label     string `json:"label,omitempty"`
}

func (q Quad) MarshalJSON() ([]byte, error) {
	rq := rawQuad{
		Subject:   q.Subject.String(),
		Predicate: q.Predicate.String(),
		Object:    q.Object.String(),
	}
	if q.Label != nil {
		rq.Label = q.Label.String()
	}
	return json.Marshal(rq)
}
func (q *Quad) UnmarshalJSON(data []byte) error {
	var rq rawQuad
	if err := json.Unmarshal(data, &rq); err != nil {
		return err
	}
	*q = Make(rq.Subject, rq.Predicate, rq.Object, rq.Label)
	return nil
}

// Direction specifies an edge's type.
type Direction byte

// List of the valid directions of a quad.
const (
	Any Direction = iota
	Subject
	Predicate
	Object
	Label
)

var Directions = []Direction{Subject, Predicate, Object, Label}

func (d Direction) Prefix() byte {
	switch d {
	case Any:
		return 'a'
	case Subject:
		return 's'
	case Predicate:
		return 'p'
	case Label:
		return 'c'
	case Object:
		return 'o'
	default:
		return '\x00'
	}
}

func (d Direction) String() string {
	switch d {
	case Any:
		return "any"
	case Subject:
		return "subject"
	case Predicate:
		return "predicate"
	case Label:
		return "label"
	case Object:
		return "object"
	default:
		return fmt.Sprint("illegal direction:", byte(d))
	}
}

// Per-field accessor for quads.
func (q Quad) Get(d Direction) Value {
	switch d {
	case Subject:
		return q.Subject
	case Predicate:
		return q.Predicate
	case Label:
		return q.Label
	case Object:
		return q.Object
	default:
		panic(d.String())
	}
}

// Per-field accessor for quads that returns strings instead of values.
func (q Quad) GetString(d Direction) string {
	switch d {
	case Subject:
		return StringOf(q.Subject)
	case Predicate:
		return StringOf(q.Predicate)
	case Object:
		return StringOf(q.Object)
	case Label:
		return StringOf(q.Label)
	default:
		panic(d.String())
	}
}

// Pretty-prints a quad.
func (q Quad) String() string {
	return fmt.Sprintf("%v -- %v -> %v", q.Subject, q.Predicate, q.Object)
}

func (q Quad) IsValid() bool {
	return q.Subject != nil && q.Predicate != nil && q.Object != nil &&
		q.Subject.String() != "" && q.Predicate.String() != "" && q.Object.String() != ""
}

// Prints a quad in N-Quad format.
func (q Quad) NQuad() string {
	if q.Label == nil || q.Label.String() == "" {
		return fmt.Sprintf("%s %s %s .", q.Subject, q.Predicate, q.Object)
	}
	return fmt.Sprintf("%s %s %s %s .", q.Subject, q.Predicate, q.Object, q.Label)
<<<<<<< HEAD
}

type Unmarshaler interface {
	Unmarshal() (Quad, error)
}

type ByQuadString []Quad

func (o ByQuadString) Len() int { return len(o) }
func (o ByQuadString) Less(i, j int) bool {
	switch { // TODO: optimize
	case StringOf(o[i].Subject) < StringOf(o[j].Subject),

		StringOf(o[i].Subject) == StringOf(o[j].Subject) &&
			StringOf(o[i].Predicate) < StringOf(o[j].Predicate),

		StringOf(o[i].Subject) == StringOf(o[j].Subject) &&
			StringOf(o[i].Predicate) == StringOf(o[j].Predicate) &&
			StringOf(o[i].Object) < StringOf(o[j].Object),

		StringOf(o[i].Subject) == StringOf(o[j].Subject) &&
			StringOf(o[i].Predicate) == StringOf(o[j].Predicate) &&
			StringOf(o[i].Object) == StringOf(o[j].Object) &&
			StringOf(o[i].Label) < StringOf(o[j].Label):

		return true

	default:
		return false
	}
}
func (o ByQuadString) Swap(i, j int) { o[i], o[j] = o[j], o[i] }
=======
}
>>>>>>> 1b1aad4e
<|MERGE_RESOLUTION|>--- conflicted
+++ resolved
@@ -200,11 +200,6 @@
 		return fmt.Sprintf("%s %s %s .", q.Subject, q.Predicate, q.Object)
 	}
 	return fmt.Sprintf("%s %s %s %s .", q.Subject, q.Predicate, q.Object, q.Label)
-<<<<<<< HEAD
-}
-
-type Unmarshaler interface {
-	Unmarshal() (Quad, error)
 }
 
 type ByQuadString []Quad
@@ -232,7 +227,4 @@
 		return false
 	}
 }
-func (o ByQuadString) Swap(i, j int) { o[i], o[j] = o[j], o[i] }
-=======
-}
->>>>>>> 1b1aad4e
+func (o ByQuadString) Swap(i, j int) { o[i], o[j] = o[j], o[i] }