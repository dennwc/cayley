// Copyright 2014 The Cayley Authors. All rights reserved.
//
// Licensed under the Apache License, Version 2.0 (the "License");
// you may not use this file except in compliance with the License.
// You may obtain a copy of the License at
//
//     http://www.apache.org/licenses/LICENSE-2.0
//
// Unless required by applicable law or agreed to in writing, software
// distributed under the License is distributed on an "AS IS" BASIS,
// WITHOUT WARRANTIES OR CONDITIONS OF ANY KIND, either express or implied.
// See the License for the specific language governing permissions and
// limitations under the License.

package memstore

import (
	"fmt"

	"github.com/barakmich/glog"
	"github.com/google/cayley/graph"
	"github.com/google/cayley/graph/iterator"
	"github.com/google/cayley/quad"

	"github.com/petar/GoLLRB/llrb"
)

func init() {
	graph.RegisterTripleStore("memstore", func(string, graph.Options) (graph.TripleStore, error) {
		return newTripleStore(), nil
	}, nil)
}

type TripleDirectionIndex struct {
	subject   map[int64]*llrb.LLRB
	predicate map[int64]*llrb.LLRB
	object    map[int64]*llrb.LLRB
	label     map[int64]*llrb.LLRB
}

func NewTripleDirectionIndex() *TripleDirectionIndex {
	var tdi TripleDirectionIndex
	tdi.subject = make(map[int64]*llrb.LLRB)
	tdi.predicate = make(map[int64]*llrb.LLRB)
	tdi.object = make(map[int64]*llrb.LLRB)
	tdi.label = make(map[int64]*llrb.LLRB)
	return &tdi
}

func (tdi *TripleDirectionIndex) GetForDir(d quad.Direction) map[int64]*llrb.LLRB {
	switch d {
	case quad.Subject:
		return tdi.subject
	case quad.Object:
		return tdi.object
	case quad.Predicate:
		return tdi.predicate
	case quad.Label:
		return tdi.label
	}
	panic("illegal direction")
}

func (tdi *TripleDirectionIndex) GetOrCreate(d quad.Direction, id int64) *llrb.LLRB {
	directionIndex := tdi.GetForDir(d)
	if _, ok := directionIndex[id]; !ok {
		directionIndex[id] = llrb.New()
	}
	return directionIndex[id]
}

func (tdi *TripleDirectionIndex) Get(d quad.Direction, id int64) (*llrb.LLRB, bool) {
	directionIndex := tdi.GetForDir(d)
	tree, exists := directionIndex[id]
	return tree, exists
}

type TripleStore struct {
	idCounter       int64
	tripleIdCounter int64
	idMap           map[string]int64
	revIdMap        map[int64]string
	triples         []quad.Quad
	size            int64
	index           TripleDirectionIndex
	// vip_index map[string]map[int64]map[string]map[int64]*llrb.Tree
}

func newTripleStore() *TripleStore {
	var ts TripleStore
	ts.idMap = make(map[string]int64)
	ts.revIdMap = make(map[int64]string)
	ts.triples = make([]quad.Quad, 1, 200)

	// Sentinel null triple so triple indices start at 1
	ts.triples[0] = quad.Quad{}
	ts.size = 1
	ts.index = *NewTripleDirectionIndex()
	ts.idCounter = 1
	ts.tripleIdCounter = 1
	return &ts
}

func (ts *TripleStore) AddTripleSet(triples []quad.Quad) {
	for _, t := range triples {
		ts.AddTriple(t)
	}
}

func (ts *TripleStore) tripleExists(t quad.Quad) (bool, int64) {
	smallest := -1
	var smallest_tree *llrb.LLRB
	for d := quad.Subject; d <= quad.Label; d++ {
		sid := t.Get(d)
		if d == quad.Label && sid == "" {
			continue
		}
		id, ok := ts.idMap[sid]
		// If we've never heard about a node, it most not exist
		if !ok {
			return false, 0
		}
		index, exists := ts.index.Get(d, id)
		if !exists {
			// If it's never been indexed in this direction, it can't exist.
			return false, 0
		}
		if smallest == -1 || index.Len() < smallest {
			smallest = index.Len()
			smallest_tree = index
		}
	}
	it := NewLlrbIterator(smallest_tree, "")

<<<<<<< HEAD
	for it.Next() {
		val := it.Result()
		if t.Equals(&ts.triples[val.(int64)]) {
=======
	for {
		val, ok := it.Next()
		if !ok {
			break
		}
		if t == ts.triples[val.(int64)] {
>>>>>>> b74cb142
			return true, val.(int64)
		}
	}
	return false, 0
}

func (ts *TripleStore) AddTriple(t quad.Quad) {
	if exists, _ := ts.tripleExists(t); exists {
		return
	}
	var tripleID int64
	ts.triples = append(ts.triples, t)
	tripleID = ts.tripleIdCounter
	ts.size++
	ts.tripleIdCounter++

	for d := quad.Subject; d <= quad.Label; d++ {
		sid := t.Get(d)
		if d == quad.Label && sid == "" {
			continue
		}
		if _, ok := ts.idMap[sid]; !ok {
			ts.idMap[sid] = ts.idCounter
			ts.revIdMap[ts.idCounter] = sid
			ts.idCounter++
		}
	}

	for d := quad.Subject; d <= quad.Label; d++ {
		if d == quad.Label && t.Get(d) == "" {
			continue
		}
		id := ts.idMap[t.Get(d)]
		tree := ts.index.GetOrCreate(d, id)
		tree.ReplaceOrInsert(Int64(tripleID))
	}

	// TODO(barakmich): Add VIP indexing
}

func (ts *TripleStore) RemoveTriple(t quad.Quad) {
	var tripleID int64
	var exists bool
	tripleID = 0
	if exists, tripleID = ts.tripleExists(t); !exists {
		return
	}

	ts.triples[tripleID] = quad.Quad{}
	ts.size--

	for d := quad.Subject; d <= quad.Label; d++ {
		if d == quad.Label && t.Get(d) == "" {
			continue
		}
		id := ts.idMap[t.Get(d)]
		tree := ts.index.GetOrCreate(d, id)
		tree.Delete(Int64(tripleID))
	}

	for d := quad.Subject; d <= quad.Label; d++ {
		if d == quad.Label && t.Get(d) == "" {
			continue
		}
		id, ok := ts.idMap[t.Get(d)]
		if !ok {
			continue
		}
		stillExists := false
		for d := quad.Subject; d <= quad.Label; d++ {
			if d == quad.Label && t.Get(d) == "" {
				continue
			}
			nodeTree := ts.index.GetOrCreate(d, id)
			if nodeTree.Len() != 0 {
				stillExists = true
				break
			}
		}
		if !stillExists {
			delete(ts.idMap, t.Get(d))
			delete(ts.revIdMap, id)
		}
	}
}

func (ts *TripleStore) Quad(index graph.Value) quad.Quad {
	return ts.triples[index.(int64)]
}

func (ts *TripleStore) TripleIterator(d quad.Direction, value graph.Value) graph.Iterator {
	index, ok := ts.index.Get(d, value.(int64))
	data := fmt.Sprintf("dir:%s val:%d", d, value.(int64))
	if ok {
		return NewLlrbIterator(index, data)
	}
	return &iterator.Null{}
}

func (ts *TripleStore) Size() int64 {
	return ts.size - 1 // Don't count the sentinel
}

func (ts *TripleStore) DebugPrint() {
	for i, t := range ts.triples {
		if i == 0 {
			continue
		}
		glog.V(2).Infof("%d: %s", i, t)
	}
}

func (ts *TripleStore) ValueOf(name string) graph.Value {
	return ts.idMap[name]
}

func (ts *TripleStore) NameOf(id graph.Value) string {
	return ts.revIdMap[id.(int64)]
}

func (ts *TripleStore) TriplesAllIterator() graph.Iterator {
	return iterator.NewInt64(0, ts.Size())
}

func (ts *TripleStore) FixedIterator() graph.FixedIterator {
	return iterator.NewFixedIteratorWithCompare(iterator.BasicEquality)
}

func (ts *TripleStore) TripleDirection(val graph.Value, d quad.Direction) graph.Value {
	name := ts.Quad(val).Get(d)
	return ts.ValueOf(name)
}

func (ts *TripleStore) NodesAllIterator() graph.Iterator {
	return NewMemstoreAllIterator(ts)
}
func (ts *TripleStore) Close() {}<|MERGE_RESOLUTION|>--- conflicted
+++ resolved
@@ -132,18 +132,9 @@
 	}
 	it := NewLlrbIterator(smallest_tree, "")
 
-<<<<<<< HEAD
 	for it.Next() {
 		val := it.Result()
-		if t.Equals(&ts.triples[val.(int64)]) {
-=======
-	for {
-		val, ok := it.Next()
-		if !ok {
-			break
-		}
 		if t == ts.triples[val.(int64)] {
->>>>>>> b74cb142
 			return true, val.(int64)
 		}
 	}
