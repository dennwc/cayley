--- conflicted
+++ resolved
@@ -98,63 +98,7 @@
 		inst.Close()
 		t.Fatal(err)
 	}
-<<<<<<< HEAD
 	qs, err = newQuadStoreForRequest(qs, opts)
-=======
-
-	// Add quads
-	qs, writer, _ := makeTestStore(simpleGraph, opts)
-	if qs.Size() != 11 {
-		t.Fatal("Incorrect number of quads")
-	}
-	all := qs.NodesAllIterator()
-	expect := []string{
-		"A",
-		"B",
-		"C",
-		"D",
-		"E",
-		"F",
-		"G",
-		"follows",
-		"status",
-		"cool",
-		"status_graph",
-	}
-	if got, ok := compareResults(qs, all, expect); !ok {
-		t.Errorf("Unexpected iterated result, got:%v expect:%v", got, expect)
-	}
-
-	// Add more quads, some conflicts
-	if _, err := writer.WriteQuads(simpleGraphUpdate); err != nil {
-		t.Errorf("AddQuadSet failed, %v", err)
-	}
-	if qs.Size() != 13 {
-		t.Fatal("Incorrect number of quads")
-	}
-	all = qs.NodesAllIterator()
-	expect = []string{
-		"A",
-		"B",
-		"C",
-		"D",
-		"E",
-		"F",
-		"G",
-		"X",
-		"follows",
-		"status",
-		"cool",
-		"status_graph",
-	}
-	if got, ok := compareResults(qs, all, expect); !ok {
-		t.Errorf("Unexpected iterated result, got:%v expect:%v", got, expect)
-	}
-
-	// Remove quad
-	toRemove := quad.Quad{"X", "follows", "B", ""}
-	err = writer.RemoveQuad(toRemove)
->>>>>>> 1b1aad4e
 	if err != nil {
 		inst.Close()
 		t.Fatal(err)
