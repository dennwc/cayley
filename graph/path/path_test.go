--- conflicted
+++ resolved
@@ -53,22 +53,12 @@
 	r = f
 
 	dec := cquads.NewDecoder(r)
-<<<<<<< HEAD
-	for q1, err := dec.Unmarshal(); err == nil; q1, err = dec.Unmarshal() {
+	for q1, err := dec.ReadQuad(); err == nil; q1, err = dec.Unmarshal() {
 		simpleGraph = append(simpleGraph, q1)
 	}
 	if err != nil {
 		t.Fatalf("Failed to Unmarshal: %v", err)
 	}
-=======
-	q1, err := dec.ReadQuad()
-	if err != nil {
-		t.Fatalf("Failed to Unmarshal: %v", err)
-	}
-	for ; err == nil; q1, err = dec.ReadQuad() {
-		simpleGraph = append(simpleGraph, q1)
-	}
->>>>>>> 1b1aad4e
 	return simpleGraph
 }
 
