// Copyright 2015 The Cayley Authors. All rights reserved.
//
// Licensed under the Apache License, Version 2.0 (the "License");
// you may not use this file except in compliance with the License.
// You may obtain a copy of the License at
//
//     http://www.apache.org/licenses/LICENSE-2.0
//
// Unless required by applicable law or agreed to in writing, software
// distributed under the License is distributed on an "AS IS" BASIS,
// WITHOUT WARRANTIES OR CONDITIONS OF ANY KIND, either express or implied.
// See the License for the specific language governing permissions and
// limitations under the License.

package sql

import (
	"fmt"
	"strings"

<<<<<<< HEAD
	"database/sql"
	"github.com/golang/glog"
=======
	"github.com/barakmich/glog"
>>>>>>> 61e3a6e7
	"github.com/google/cayley/graph"
	"github.com/google/cayley/quad"
)

var _ sqlIterator = (*SQLNodeIntersection)(nil)

type SQLNodeIntersection struct {
	tableName string

	nodeIts    []sqlIterator
	nodetables []string
	size       int64
	tagger     graph.Tagger

	result graph.Value
}

func (n *SQLNodeIntersection) sqlClone() sqlIterator {
	m := &SQLNodeIntersection{
		tableName: n.tableName,
		size:      n.size,
	}
	for _, i := range n.nodeIts {
		m.nodeIts = append(m.nodeIts, i.sqlClone())
	}
	m.tagger.CopyFromTagger(n.Tagger())
	return m
}

func (n *SQLNodeIntersection) Tagger() *graph.Tagger {
	return &n.tagger
}

func (n *SQLNodeIntersection) Result() graph.Value {
	return n.result
}

func (n *SQLNodeIntersection) Type() sqlQueryType {
	return nodeIntersect
}

func (n *SQLNodeIntersection) Size(qs *QuadStore) (int64, bool) {
	return qs.Size() / int64(len(n.nodeIts)+1), true
}

func (n *SQLNodeIntersection) Describe() string {
	s, _ := n.buildSQL(true, nil)
	return fmt.Sprintf("SQL_NODE_INTERSECTION: %s", s)
}

func (n *SQLNodeIntersection) buildResult(result []NodeHash, cols []string) map[string]graph.Value {
	m := make(map[string]graph.Value)
	for i, c := range cols {
		if strings.HasSuffix(c, "_hash") {
			continue
		}
		if c == "__execd" {
			n.result = NodeHash(result[i])
		}
		m[c] = NodeHash(result[i])
	}
	return m
}

func (n *SQLNodeIntersection) makeNodeTableNames() {
	if n.nodetables != nil {
		return
	}
	n.nodetables = make([]string, len(n.nodeIts))
	for i, _ := range n.nodetables {
		n.nodetables[i] = newNodeTableName()
	}
}

func (n *SQLNodeIntersection) getTables() []tableDef {
	if len(n.nodeIts) == 0 {
		panic("Combined no subnode queries")
	}
	return n.buildSubqueries()
}

func (n *SQLNodeIntersection) buildSubqueries() []tableDef {
	var out []tableDef
	n.makeNodeTableNames()
	for i, it := range n.nodeIts {
		var td tableDef
		var table string
		table, td.values = it.buildSQL(true, nil)
		td.table = fmt.Sprintf("\n(%s)", table[:len(table)-1])
		td.name = n.nodetables[i]
		out = append(out, td)
	}
	return out
}

func (n *SQLNodeIntersection) tableID() tagDir {
	n.makeNodeTableNames()
	return tagDir{
		table: n.nodetables[0],
		dir:   quad.Any,
		tag:   "__execd",
	}
}

func (n *SQLNodeIntersection) getLocalTags() []tagDir {
	myTag := n.tableID()
	var out []tagDir
	for _, tag := range n.tagger.Tags() {
		out = append(out, tagDir{
			dir:       myTag.dir,
			table:     myTag.table,
			tag:       tag,
			justLocal: true,
		})
	}
	return out
}

func (n *SQLNodeIntersection) getTags() []tagDir {
	out := n.getLocalTags()
	n.makeNodeTableNames()
	for i, it := range n.nodeIts {
		for _, v := range it.getTags() {
			out = append(out, tagDir{
				tag:   v.tag,
				dir:   quad.Any,
				table: n.nodetables[i],
			})
		}
	}
	return out
}

func (n *SQLNodeIntersection) buildWhere() (string, sqlArgs) {
	var q []string
	var vals sqlArgs
	for _, tb := range n.nodetables[1:] {
		q = append(q, fmt.Sprintf("%s.__execd = %s.__execd", n.nodetables[0], tb))
	}
	query := strings.Join(q, " AND ")
	return query, vals
}

func (n *SQLNodeIntersection) buildSQL(next bool, val graph.Value) (string, sqlArgs) {
	topData := n.tableID()
	tags := []tagDir{topData}
	tags = append(tags, n.getTags()...)
	query := "SELECT "
	var t []string
	for _, v := range tags {
		t = append(t, v.String())
	}
	query += strings.Join(t, ", ")
	query += " FROM "
	t = []string{}
	var values sqlArgs
	for _, k := range n.getTables() {
		values = append(values, k.values...)
		t = append(t, fmt.Sprintf("%s as %s", k.table, k.name))
	}
	query += strings.Join(t, ", ")
	query += " WHERE "

	constraint, wherevalues := n.buildWhere()
	values = append(values, wherevalues...)

	if !next {
		v := val.(NodeHash)
		if constraint != "" {
			constraint += " AND "
		}
		constraint += fmt.Sprintf("%s.%s_hash = ?", topData.table, topData.dir)
		values = append(values, v.toSQL())
	}
	query += constraint
	query += ";"

	if glog.V(4) {
		dstr := query
		for i := 1; i <= len(values); i++ {
			dstr = strings.Replace(dstr, "?", fmt.Sprintf("'%s'", values[i-1]), 1)
		}
		glog.V(4).Infoln(dstr)
	}
	return query, values
}

func (n *SQLNodeIntersection) sameTopResult(target []NodeHash, test []NodeHash) bool {
	return target[0] == test[0]
}

func (n *SQLNodeIntersection) quickContains(_ graph.Value) (bool, bool) { return false, false }<|MERGE_RESOLUTION|>--- conflicted
+++ resolved
@@ -18,12 +18,7 @@
 	"fmt"
 	"strings"
 
-<<<<<<< HEAD
-	"database/sql"
 	"github.com/golang/glog"
-=======
-	"github.com/barakmich/glog"
->>>>>>> 61e3a6e7
 	"github.com/google/cayley/graph"
 	"github.com/google/cayley/quad"
 )
