// Copyright 2014 The Cayley Authors. All rights reserved.
//
// Licensed under the Apache License, Version 2.0 (the "License");
// you may not use this file except in compliance with the License.
// You may obtain a copy of the License at
//
//     http://www.apache.org/licenses/LICENSE-2.0
//
// Unless required by applicable law or agreed to in writing, software
// distributed under the License is distributed on an "AS IS" BASIS,
// WITHOUT WARRANTIES OR CONDITIONS OF ANY KIND, either express or implied.
// See the License for the specific language governing permissions and
// limitations under the License.

package sexp

import (
	"testing"

	"github.com/google/cayley/graph"
	"github.com/google/cayley/quad"

	_ "github.com/google/cayley/graph/memstore"
	_ "github.com/google/cayley/writer"
)

func TestBadParse(t *testing.T) {
	str := ParseString("()")
	if str != "" {
		t.Errorf("Unexpected parse result, got:%q", str)
	}
}

var testQueries = []struct {
	message string
	add     quad.Quad
	query   string
	typ     graph.Type
	expect  string
}{
	{
		message: "get a single quad linkage",
		add:     quad.Make("i", "can", "win", ""),
		query:   "($a (:can \"win\"))",
		typ:     graph.And,
		expect:  "i",
	},
	{
		message: "get a single quad linkage",
		add:     quad.Make("i", "can", "win", ""),
		query:   "(\"i\" (:can $a))",
		typ:     graph.And,
		expect:  "i",
	},
}

func TestMemstoreBackedSexp(t *testing.T) {
	qs, _ := graph.NewQuadStore("memstore", "", nil)
	w, _ := graph.NewQuadWriter("single", qs, nil)
	emptyIt := BuildIteratorTreeForQuery(qs, "()")
	if emptyIt.Type() != graph.Null {
		t.Errorf(`Incorrect type for empty query, got:%q expect: "null"`, emptyIt.Type())
	}
	for _, test := range testQueries {
		if test.add.IsValid() {
			w.WriteQuad(test.add)
		}
		it := BuildIteratorTreeForQuery(qs, test.query)
		if it.Type() != test.typ {
			t.Errorf("Incorrect type for %s, got:%q expect %q", test.message, it.Type(), test.expect)
		}
		if !graph.Next(it) {
			t.Errorf("Failed to %s", test.message)
		}
		got := it.Result()
		if expect := qs.ValueOf(quad.Raw(test.expect)); got != expect {
			t.Errorf("Incorrect result for %s, got:%v expect %v", test.message, got, expect)
		}
	}
}

func TestTreeConstraintParse(t *testing.T) {
	qs, _ := graph.NewQuadStore("memstore", "", nil)
	w, _ := graph.NewQuadWriter("single", qs, nil)
<<<<<<< HEAD
	w.AddQuad(quad.Make("i", "like", "food", ""))
	w.AddQuad(quad.Make("food", "is", "good", ""))
=======
	w.WriteQuad(quad.Quad{"i", "like", "food", ""})
	w.WriteQuad(quad.Quad{"food", "is", "good", ""})
>>>>>>> 1b1aad4e
	query := "(\"i\"\n" +
		"(:like\n" +
		"($a (:is :good))))"
	it := BuildIteratorTreeForQuery(qs, query)
	if it.Type() != graph.And {
		t.Errorf("Odd iterator tree. Got: %#v", it.Describe())
	}
	if !graph.Next(it) {
		t.Error("Got no results")
	}
	out := it.Result()
	if out != qs.ValueOf(quad.Raw("i")) {
		t.Errorf("Got %d, expected %d", out, qs.ValueOf(quad.Raw("i")))
	}
}

func TestTreeConstraintTagParse(t *testing.T) {
	qs, _ := graph.NewQuadStore("memstore", "", nil)
	w, _ := graph.NewQuadWriter("single", qs, nil)
<<<<<<< HEAD
	w.AddQuad(quad.Make("i", "like", "food", ""))
	w.AddQuad(quad.Make("food", "is", "good", ""))
=======
	w.WriteQuad(quad.Quad{"i", "like", "food", ""})
	w.WriteQuad(quad.Quad{"food", "is", "good", ""})
>>>>>>> 1b1aad4e
	query := "(\"i\"\n" +
		"(:like\n" +
		"($a (:is :good))))"
	it := BuildIteratorTreeForQuery(qs, query)
	if !graph.Next(it) {
		t.Error("Got no results")
	}
	tags := make(map[string]graph.Value)
	it.TagResults(tags)
	if qs.NameOf(tags["$a"]).String() != "food" {
		t.Errorf("Got %s, expected food", qs.NameOf(tags["$a"]))
	}

}

func TestMultipleConstraintParse(t *testing.T) {
	qs, _ := graph.NewQuadStore("memstore", "", nil)
	w, _ := graph.NewQuadWriter("single", qs, nil)
	for _, tv := range []quad.Quad{
		quad.Make("i", "like", "food", ""),
		quad.Make("i", "like", "beer", ""),
		quad.Make("you", "like", "beer", ""),
	} {
		w.WriteQuad(tv)
	}
	query := `(
		$a
		(:like :beer)
		(:like "food")
	)`
	it := BuildIteratorTreeForQuery(qs, query)
	if it.Type() != graph.And {
		t.Errorf("Odd iterator tree. Got: %#v", it.Describe())
	}
	if !graph.Next(it) {
		t.Error("Got no results")
	}
	out := it.Result()
	if out != qs.ValueOf(quad.Raw("i")) {
		t.Errorf("Got %d, expected %d", out, qs.ValueOf(quad.Raw("i")))
	}
	if graph.Next(it) {
		t.Error("Too many results")
	}
}<|MERGE_RESOLUTION|>--- conflicted
+++ resolved
@@ -82,13 +82,8 @@
 func TestTreeConstraintParse(t *testing.T) {
 	qs, _ := graph.NewQuadStore("memstore", "", nil)
 	w, _ := graph.NewQuadWriter("single", qs, nil)
-<<<<<<< HEAD
-	w.AddQuad(quad.Make("i", "like", "food", ""))
-	w.AddQuad(quad.Make("food", "is", "good", ""))
-=======
-	w.WriteQuad(quad.Quad{"i", "like", "food", ""})
-	w.WriteQuad(quad.Quad{"food", "is", "good", ""})
->>>>>>> 1b1aad4e
+	w.WriteQuad(quad.Make("i", "like", "food", ""))
+	w.WriteQuad(quad.Make("food", "is", "good", ""))
 	query := "(\"i\"\n" +
 		"(:like\n" +
 		"($a (:is :good))))"
@@ -108,13 +103,8 @@
 func TestTreeConstraintTagParse(t *testing.T) {
 	qs, _ := graph.NewQuadStore("memstore", "", nil)
 	w, _ := graph.NewQuadWriter("single", qs, nil)
-<<<<<<< HEAD
-	w.AddQuad(quad.Make("i", "like", "food", ""))
-	w.AddQuad(quad.Make("food", "is", "good", ""))
-=======
-	w.WriteQuad(quad.Quad{"i", "like", "food", ""})
-	w.WriteQuad(quad.Quad{"food", "is", "good", ""})
->>>>>>> 1b1aad4e
+	w.WriteQuad(quad.Make("i", "like", "food", ""))
+	w.WriteQuad(quad.Make("food", "is", "good", ""))
 	query := "(\"i\"\n" +
 		"(:like\n" +
 		"($a (:is :good))))"
